--- conflicted
+++ resolved
@@ -250,9 +250,7 @@
         if check_if_column_in_table_exists(db_path, 'Fragments', 'dna_perc_identity', timeout_db):
             cursor.execute(""" DROP VIEW IF EXISTS Exclusive_pairs;""")
             cursor.execute(""" ALTER TABLE Fragments DROP COLUMN dna_perc_identity;""")
-        if check_if_column_in_table_exists(
-            db_path, 'Fragments', 'prot_perc_identity', timeout_db,
-        ):
+        if check_if_column_in_table_exists(db_path, 'Fragments', 'prot_perc_identity', timeout_db):
             cursor.execute(""" ALTER TABLE Fragments DROP COLUMN prot_perc_identity;""")
         if check_if_column_in_table_exists(db_path, 'Fragments', 'query_dna_seq', timeout_db):
             cursor.execute(""" ALTER TABLE Fragments DROP COLUMN query_dna_seq;""")
@@ -287,16 +285,6 @@
 def insert_event_id_column_to_full_length_events_cumulative_counts(db_path: str, timeout_db: int, fragments: list) -> None:
     with sqlite3.connect(db_path, timeout=timeout_db) as db:
         cursor = db.cursor()
-<<<<<<< HEAD
-        if check_if_column_in_table_exists(
-            db_path, 'Full_length_events_cumulative_counts', 'pair_id', timeout_db,
-        ):
-            cursor.execute(""" ALTER TABLE Full_length_events_cumulative_counts DROP COLUMN pair_id;""")
-        cursor.execute(""" ALTER TABLE Full_length_events_cumulative_counts ADD COLUMN pair_id INTEGER;""")
-        cursor.executemany(
-            """ UPDATE Full_length_events_cumulative_counts SET pair_id=? WHERE fragment_id=? """, fragments,
-        )
-=======
         if check_if_column_in_table_exists(db_path, 'Full_length_events_cumulative_counts', 'event_id', timeout_db):
             cursor.execute(""" ALTER TABLE Full_length_events_cumulative_counts DROP COLUMN event_id;""")
         cursor.execute(""" ALTER TABLE Full_length_events_cumulative_counts ADD COLUMN event_id INTEGER;""")
@@ -305,7 +293,6 @@
         SET event_id=?
         WHERE fragment_id=? 
          """, fragments)
->>>>>>> 1e91f43b
         db.commit()
 
 
@@ -822,7 +809,7 @@
                                                AND f1.target_end >= f2.target_start
                 -- If step 2 works, introduce step 3, then 4 and so on.
 	    	WHERE f2.fragment_id IS NULL -- Keep f1 because it lacks an overlapping fragment
-            	      OR f1.fragment_id = (
+            	      OR f1.fragment_id = ( 
             	          SELECT fragment_id
             	      	  FROM overlapping_fragments AS ofr
             	      	  WHERE ofr.gene_id = f1.gene_id
@@ -879,7 +866,7 @@
         cursor = db.cursor()
         cursor.execute("""
         CREATE VIEW IF NOT EXISTS Exclusive_pairs AS
-        SELECT
+        SELECT 
         fm3.fragment_id,
         fm3.gene_id,
         fld.mrna_id,
@@ -912,8 +899,8 @@
         fld.neither,
         fms.evalue
         FROM (
-        SELECT
-        *
+        SELECT 
+        * 
         FROM Full_length_events_cumulative_counts AS fle
         WHERE (fle.cum_query==(fle.mrna_count-fle.cum_target)
         AND fle.cum_target>0
