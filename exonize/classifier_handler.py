# ------------------------------------------------------------------------
# This module contains the ClassifierHandler class.
# The ClassifierHandler class is a class that contains the methods used to
# classify tblastx hits as full-length duplications.
# ------------------------------------------------------------------------
import portion as P
from typing import Union


class ClassifierHandler(object):
    def __init__(
            self,
            blast_engine: object,
            cds_overlapping_threshold: float,
    ):
        self.data_container = blast_engine.data_container
        self.blast_engine = blast_engine
        self.database_interface = blast_engine.database_interface
        self.cds_overlapping_threshold = cds_overlapping_threshold

        # Initialize other internal attributes
        self.__neither, self.__query, self.__target = 0, 0, 0
        self.__both, self.__target_full, self.__target_insertion = 0, 0, 0
        self.__annot_target_start, self.__annot_target_end, self.__target_type = None, None, None
        self.__query_cds, self.__target_cds = "-", "-"
        self.__query_cds_frame, self.__target_cds_frame = " ", " "
        self.__found = False
        self.tuples_match_transcript_interdependence = list()

    def initialize_variables(
            self,
    ) -> None:
        """
        initializes variables used in the classify_match_interdependence function
        """
        self.__neither, self.__query, self.__target = 0, 0, 0
        self.__both, self.__target_full, self.__target_insertion = 0, 0, 0
        self.__annot_target_start, self.__annot_target_end, self.__target_type = None, None, None
        self.__query_cds, self.__target_cds = "-", "-"
        self.__query_cds_frame, self.__target_cds_frame = " ", " "
        self.__found = False

    def initialize_list_of_tuples(
            self,
    ) -> None:
        """
        initializes the list of tuples used to store the identified events in the
         classify_match_interdependence function
        """
        self.tuples_match_transcript_interdependence = list()

    @staticmethod
    def recover_cds(
            transcript_dictionary: dict,
            query_coordinate: P.Interval,
    ) -> Union[tuple, None]:
        """
        Find the CDS id in the transcript dictionary that matches the given coordinate.
        :param transcript_dictionary: Dictionary containing CDS information.
        :param query_coordinate: The coordinate to search for.
        :return: The ID of the matching CDS or None if no match is found.
        """
        for cds in transcript_dictionary["structure"]:
            if cds["coordinate"] == query_coordinate and cds["type"] == "CDS":
                return cds["id"], cds["coordinate"], cds["frame"]
        return None

    def identify_query(
            self,
            transcript_dictionary: dict,
            cds_coordinate: P.Interval,
    ) -> None:
        """
        identify_query is a function that identifies the tblastx
        query CDS in the gene transcript.
        A transcript cannot have overlapping CDSs. If the query CDS overlaps
        with more than one CDS, the program exits.
        """
        query_cds = self.recover_cds(
            transcript_dictionary=transcript_dictionary,
            query_coordinate=cds_coordinate
        )
        # if the cds belongs to the transcript
        if query_cds:
            self.__query_cds, _, self.__query_cds_frame = query_cds
            self.__query = 1
            self.__target_type = 'QUERY_ONLY'

    def target_out_of_mrna(
            self,
            transcript_coordinate: P.Interval,
            mrna_id: str,
            row_tuple: tuple,
    ) -> bool:
        """
        target_out_of_mrna is a function that identifies tblastx hits
        that are outside the mRNA transcript.
        """
        (match_id, gene_id, cds_start, cds_end, target_start, target_end) = row_tuple
        target_coordinate = P.open(target_start, target_end)
        if (target_coordinate.upper < transcript_coordinate.lower
                or transcript_coordinate.upper < target_coordinate.lower):
            if (self.__query + self.__target) == 0:
                self.__neither = 1
            self.tuples_match_transcript_interdependence.append((
                match_id, gene_id, mrna_id,
                cds_start, cds_end, self.__query_cds,
                "OUT_OF_MRNA",
                self.__target_cds, self.__annot_target_start,
                self.__annot_target_end,
                target_start, target_end,
                self.__neither, self.__query, self.__target, self.__both
            ))
            return True
        return False

    def find_overlapping_annotation(
            self,
            transcript_dictionary: dict,
            cds_coordinate: P.Interval,
    ) -> Union[tuple, None]:
        """
        find_overlapping_annotation is a function that given a transcript dictionary
        and a CDS interval, returns a list of tuples with the following structure:
        (CDS_id, CDS_coord, CDS_frame) for all CDSs that overlap with the query CDS
        interval.
        Note:
        - The set of representative CDS only contains information about
        the coordinates of the CDSs, not their IDs.Hence,
        if we find hits for a CDS, we need to identify the CDS in the gene transcript.
        Recall that not all CDS are part of all transcripts (e.g. alternative splicing).
        - Following the classification criteria described in
        'get_candidate_cds_coordinates', we identify the query CDS described in
        case a (get_candidate_cds_coordinates), i.e, when they are considerd to overlap.
        """
        overlaps = [
            (
                self.blast_engine.get_average_overlap_percentage(
                    intv_i=annotation['coordinate'],
                    intv_j=cds_coordinate
                ),
                (annotation['id'], annotation['coordinate'], int(annotation['frame']))
            )
            for annotation in transcript_dictionary['structure']
            if annotation['type'] == 'CDS'
            and self.blast_engine.min_perc_overlap(
                intv_i=annotation['coordinate'],
                intv_j=cds_coordinate
            ) > self.cds_overlapping_threshold
        ]
        if not overlaps:
            return None
        # Find the tuple with the maximum average overlap
        _, best_matching_cds = max(overlaps, key=lambda x: x[0])

        return best_matching_cds

    def identify_full_target(
            self,
            transcript_dictionary: dict[dict],
            target_coordinate: P.Interval,
    ) -> None:
        """
        identify_full_target is a function that identifies tblastx
        hits that are full-length duplications as described
        in self.get_candidate_query_cds
        """
        target_only = self.find_overlapping_annotation(
            transcript_dictionary=transcript_dictionary,
            cds_coordinate=target_coordinate
        )
        if target_only:
            self.__target_cds, target_cds_coordinate, self.__target_cds_frame = target_only
            self.__target_full = 1
            self.__found = True
            self.__target_type = "FULL"
            self.__annot_target_start = target_cds_coordinate.lower
            self.__annot_target_end = target_cds_coordinate.upper

    def indentify_insertion_target(
            self,
            transcript_dictionary: dict,
            target_coordinate: P.Interval
    ) -> None:
        """
        Identifies tblastx hits that are insertion duplications these can be:
        - INS_CDS: if the insertion is in a CDS
        - INS_UTR: if the insertion is in an untranslated region
        - DEACTIVATED: if the insertion is in an intron
        """
        overlapping_annotations = [
            (annotation['id'], annotation['coordinate'], annotation['type'])
            for annotation in transcript_dictionary['structure']
            if annotation['coordinate'].contains(target_coordinate)
        ]
        # There will only be one overlapping annotation
        # since the feature annotations that we are interested in
        # do not overlap in the same transcript
        # Determine the type of the hit based on the filtered annotations
        if overlapping_annotations:
            self.__target_cds, target_cds_coordinate, annot_type = overlapping_annotations[0]
            self.__found = True
            self.__annot_target_start = target_cds_coordinate.lower
            self.__annot_target_end = target_cds_coordinate.upper

            if annot_type == 'CDS':
                self.__target_insertion = 1
                self.__target_type = "INS_CDS"
            elif annot_type == 'UTR':
                self.__target_type = "INS_UTR"
            else:  # assuming the only other type is 'intron'
                self.__target_type = "DEACTIVATED"

    def indentify_truncation_target(
            self,
            transcript_dictionary: dict[str],
            row_tuple: tuple
    ) -> None:
        """
        Identifies tblastx hits that are truncation duplications.
        These are hits that span across more than one annotation
        in the transcript architecture. We record a line per annotation
        that is truncated.
        """
        (match_id, gene_id, cds_start, cds_end, target_start, target_end) = row_tuple
        target_coordinate = P.open(target_start, target_end)
        coordinate_dictionary = self.get_interval_dictionary(
            transcript_dictionary=transcript_dictionary['structure'],
            target_coordinate=target_coordinate,
            transcript_coordinate=transcript_dictionary['coordinate']
        )
        if coordinate_dictionary:
            self.__target_type = "TRUNC"
            self.__target_cds = None
            self.__annot_target_start = None
            self.__annot_target_end = None

    def identify_obligate_pair(
            self,
    ) -> None:
        """
        Identifies tblastx hits that are obligate pairs.
        These are hits where the query and target show as CDSs
        in the transcript in question.
        """
        self.__both = 1
        self.__query, self.__target = 0, 0

    def identify_neither_pair(self) -> None:
        """
        Identifies tblastx hits that are neither pairs.
        These are hits where the query and target do not show as CDSs
        in the transcript in question.
        """
        self.__neither = 1
        self.__target_type = 'NEITHER'

    def insert_match_transcript_interdependence(
            self,
            mrna_id: str,
            row_tuple: tuple
    ):
        """
        insert_match_transcript_interdependence is a function that appends
         the "row" event to the list of tuples.
        """

        (match_id, gene_id, cds_start, cds_end, target_start, target_end) = row_tuple
        self.tuples_match_transcript_interdependence.append((
            match_id, gene_id, mrna_id,
            cds_start, cds_end, self.__query_cds,
            self.__target_type, self.__target_cds, self.__annot_target_start,
            self.__annot_target_end,
            target_start, target_end, self.__neither, self.__query,
            self.__target, self.__both
        ))

<<<<<<< HEAD
    def insert_classified_tuples_in_results_database(self) -> None:
        """
        insert_tuples_in_results_database is a function that inserts the list
        of tuples collected by the identify_full_length_duplications
        function into the results database.
        """
        self.database_interface.insert_full_length_event(
            tuples_list=self.tuples_full_length_duplications
        )
        self.database_interface.insert_obligate_event(
            tuples_list=self.tuples_obligatory_events
        )
        self.database_interface.insert_truncation_event(
            tuples_list=self.tuples_truncation_events
        )
=======
    def classify_expansion_transcript_interdependence(
            self,
            gene_id: str,
            expansion_id: str,
            coding_coordinates_list: list[P.Interval],
    ):
        records_list = list()
        transcripts_dict = self.data_container.gene_hierarchy_dictionary[gene_id]['mRNAs']
        for mrna_id, transcript_dictionary \
                in transcripts_dict.items():
            counter = 0
            missing_cds = ''
            for coding_sequence_coordinate in coding_coordinates_list:
                if self.recover_cds(
                    transcript_dictionary=transcript_dictionary,
                    query_coordinate=coding_sequence_coordinate
                ):
                    counter += 1
                else:
                    missing_cds += f'{coding_sequence_coordinate}_'

            records_list.append(
                (gene_id, expansion_id,
                 len(transcripts_dict), mrna_id, counter,
                 len(coding_coordinates_list), missing_cds[:-1] if missing_cds else '')
            )
        return records_list
>>>>>>> 24c4da23

    def classify_match_interdependence(
            self,
            row_tuple: tuple,
    ) -> None:
        """
        classify_match_interdependence is a function that identifies full-length
        duplications following our classification model.
        The function iterates over all representative tblastx hits and for each transcript
        associated with the gene harboring the event it identifies the following events:
        - I. Full exon duplication: the match fully (following our coverage criteria)
        overlaps with a CDS annotation.
        - II. Insertion: the match is found within a larger CDS.
        - III. Deactivation or unnanotated: the match is found in an intron or UTR.
        - IV. Trunctation: the match spans more than one annotation (e.g., CDS, intron, UTR).
        The classify_match_interdependence function also looks for:
         - I. Obligate events: defined as events where the query CDS and the target CDS are
          included within the same transcript.
        - II. Neither events: defined as events where the query CDS is not found in the
         transcript and the target figures a trunctation or deactivation.
        The identified events are stored in the results database (self.results_database) in the tables:
         - ObligatoryEvents: identifies both, query and target CDSs. A single record is stored per event.
         - TruncationEvents: identifies all covered annotations. The number of records per event
          will correspond to the number of annotations covered by the event.
         - FullLengthDuplications tables: identifies full-length duplications.
          The number of records per event will correspond to the number of transcripts associated
          with the gene harboring the event.
        """
<<<<<<< HEAD
        rows = self.database_interface.query_filtered_full_duplication_events()
        self.initialize_list_of_tuples()
        for row in rows:
            (_, gene_id, gene_start, _, cds_start, cds_end, _, _, target_start, target_end, _) = row
            cds_coordinate = P.open(cds_start, cds_end)
            target_coordinate = P.open(target_start + gene_start, target_end + gene_start)
            for mrna_id, transcript_dictionary \
                    in self.data_container.gene_hierarchy_dictionary[gene_id]['mRNAs'].items():
                # we want to classify each transcript independently
                self.initialize_variables()
                transcript_coordinate = transcript_dictionary['coordinate']
                # ####### QUERY ONLY - FULL LENGTH #######
                self.identify_query(
                    transcript_dictionary=transcript_dictionary,
                    cds_coordinate=cds_coordinate
                )
                # ###### CHECK: TARGET REGION NOT IN mRNA #######
                if self.target_out_of_mrna(
                        transcript_coordinate=transcript_coordinate,
                        mrna_id=mrna_id,
                        row_tuple=row
                ):
                    continue
                # ####### TARGET ONLY - FULL LENGTH #######
                self.identify_full_target(
=======
        (match_id, gene_id, cds_start, cds_end, target_start, target_end) = row_tuple
        cds_coordinate = P.open(cds_start, cds_end)
        target_coordinate = P.open(target_start, target_end)
        for mrna_id, transcript_dictionary \
                in self.data_container.gene_hierarchy_dictionary[gene_id]['mRNAs'].items():
            # we want to classify each transcript independently
            self.initialize_variables()
            transcript_coordinate = transcript_dictionary['coordinate']
            # ####### QUERY ONLY - FULL LENGTH #######
            self.identify_query(
                transcript_dictionary=transcript_dictionary,
                cds_coordinate=cds_coordinate
            )
            # ###### CHECK: TARGET REGION NOT IN mRNA #######
            if self.target_out_of_mrna(
                    transcript_coordinate=transcript_coordinate,
                    mrna_id=mrna_id,
                    row_tuple=row_tuple
            ):
                continue
            # ####### TARGET ONLY - FULL LENGTH #######
            self.indetify_full_target(
                transcript_dictionary=transcript_dictionary,
                target_coordinate=target_coordinate
            )
            if self.__target_full == 0:
                # ####### INSERTION #######
                self.indentify_insertion_target(
>>>>>>> 24c4da23
                    transcript_dictionary=transcript_dictionary,
                    target_coordinate=target_coordinate
                )
                if not self.__found:
                    # ####### TRUNCATION #######
                    self.indentify_truncation_target(
                        transcript_dictionary=transcript_dictionary,
                        row_tuple=row_tuple
                    )
            self.__target = self.__target_full + self.__target_insertion
            # ####### OBLIGATE PAIR #######
            if self.__query + self.__target == 2:
                self.identify_obligate_pair(
                )
            # ####### NEITHER PAIR #######
            elif self.__query + self.__target == 0:
                self.identify_neither_pair()
            self.insert_match_transcript_interdependence(
                mrna_id=mrna_id,
                row_tuple=row_tuple
            )

    @staticmethod
    def classify_transcript_interdependence_counts(
            records_list: list[tuple]
    ) -> list:
        new_records = []
        for record in records_list:
            classification = ''
            (record_id, gene_id, transcript_count,
             cum_both, cum_query, cum_target, cum_neither) = record
            if cum_both == transcript_count:
                classification = 'OBLIGATE'
            elif cum_query + cum_target == transcript_count:
                classification = 'EXCLUSIVE'
            elif cum_neither == 0:
                if cum_both > 0:
                    classification = 'FLEXIBLE'
            elif cum_neither > 0:
                if cum_both > 0:
                    if cum_both + cum_neither == transcript_count:
                        classification = 'OPTIONAL_OBLIGATE'
                    if cum_both + cum_query + cum_target + cum_neither == transcript_count:
                        classification = 'OPTIONAL_FLEXIBLE'
                if cum_both == 0:
                    if cum_query + cum_target + cum_neither == transcript_count:
                        classification = 'OPTIONAL_EXCLUSIVE'
            new_records.append((classification, record_id))
        return new_records

    @staticmethod
    def get_interval_dictionary(
            transcript_dictionary: dict,
            target_coordinate: P.Interval,
            transcript_coordinate: P.Interval,
    ) -> dict:

        def sort_key_intervals_dictionary(
                intv_dict: dict
        ) -> dict:
            sorted_intervals = sorted(
                list(intv_dict.keys()),
                key=lambda item: (item.lower, item.upper)
            )
            return {coord: intv_dict[coord] for coord in sorted_intervals}

        utr_features = ['five_prime_UTR', 'three_prime_UTR']
        coordinates_dictionary = {}
        out_of_utr_coordinate = None
        if target_coordinate.lower < transcript_coordinate.lower:
            out_of_utr_coordinate = P.open(target_coordinate.lower, transcript_coordinate.lower)
        elif transcript_coordinate.upper < target_coordinate.upper:
            out_of_utr_coordinate = P.open(transcript_coordinate.upper, target_coordinate.upper)
        if out_of_utr_coordinate:
            coordinates_dictionary[out_of_utr_coordinate] = dict(
                id='out_of_UTR',
                type='out_of_UTR',
                coordinate=out_of_utr_coordinate
            )
        for annotation in transcript_dictionary:
            if (annotation['coordinate'].overlaps(target_coordinate)
                    and not annotation['coordinate'].contains(target_coordinate)):
                feature_coordinate = annotation['coordinate']
                annotation_dictionary = dict(
                    id=annotation['id'],
                    type=annotation['type'],
                    coordinate=annotation['coordinate']
                )
                intersection_coordinate = feature_coordinate & target_coordinate
                if intersection_coordinate not in coordinates_dictionary:
                    coordinates_dictionary[intersection_coordinate] = annotation_dictionary
                elif coordinates_dictionary[intersection_coordinate]['type'] in utr_features:
                    continue
                elif (coordinates_dictionary[intersection_coordinate]['type'] == 'CDS'
                      and annotation['type'] == 'exon'):
                    continue
                elif (coordinates_dictionary[intersection_coordinate]['type'] == 'intron'
                      and annotation['type'] in utr_features):
                    coordinates_dictionary[intersection_coordinate] = annotation_dictionary
                elif (coordinates_dictionary[intersection_coordinate]['type'] == 'exon'
                      and annotation['type'] in utr_features):
                    coordinates_dictionary[intersection_coordinate] = annotation_dictionary
                elif (coordinates_dictionary[intersection_coordinate]['type'] == 'exon'
                      and annotation['type'] == 'CDS'):
                    coordinates_dictionary[intersection_coordinate] = annotation_dictionary
                else:
                    print('check here')
        return sort_key_intervals_dictionary(coordinates_dictionary)<|MERGE_RESOLUTION|>--- conflicted
+++ resolved
@@ -275,23 +275,6 @@
             self.__target, self.__both
         ))
 
-<<<<<<< HEAD
-    def insert_classified_tuples_in_results_database(self) -> None:
-        """
-        insert_tuples_in_results_database is a function that inserts the list
-        of tuples collected by the identify_full_length_duplications
-        function into the results database.
-        """
-        self.database_interface.insert_full_length_event(
-            tuples_list=self.tuples_full_length_duplications
-        )
-        self.database_interface.insert_obligate_event(
-            tuples_list=self.tuples_obligatory_events
-        )
-        self.database_interface.insert_truncation_event(
-            tuples_list=self.tuples_truncation_events
-        )
-=======
     def classify_expansion_transcript_interdependence(
             self,
             gene_id: str,
@@ -319,7 +302,6 @@
                  len(coding_coordinates_list), missing_cds[:-1] if missing_cds else '')
             )
         return records_list
->>>>>>> 24c4da23
 
     def classify_match_interdependence(
             self,
@@ -348,33 +330,6 @@
           The number of records per event will correspond to the number of transcripts associated
           with the gene harboring the event.
         """
-<<<<<<< HEAD
-        rows = self.database_interface.query_filtered_full_duplication_events()
-        self.initialize_list_of_tuples()
-        for row in rows:
-            (_, gene_id, gene_start, _, cds_start, cds_end, _, _, target_start, target_end, _) = row
-            cds_coordinate = P.open(cds_start, cds_end)
-            target_coordinate = P.open(target_start + gene_start, target_end + gene_start)
-            for mrna_id, transcript_dictionary \
-                    in self.data_container.gene_hierarchy_dictionary[gene_id]['mRNAs'].items():
-                # we want to classify each transcript independently
-                self.initialize_variables()
-                transcript_coordinate = transcript_dictionary['coordinate']
-                # ####### QUERY ONLY - FULL LENGTH #######
-                self.identify_query(
-                    transcript_dictionary=transcript_dictionary,
-                    cds_coordinate=cds_coordinate
-                )
-                # ###### CHECK: TARGET REGION NOT IN mRNA #######
-                if self.target_out_of_mrna(
-                        transcript_coordinate=transcript_coordinate,
-                        mrna_id=mrna_id,
-                        row_tuple=row
-                ):
-                    continue
-                # ####### TARGET ONLY - FULL LENGTH #######
-                self.identify_full_target(
-=======
         (match_id, gene_id, cds_start, cds_end, target_start, target_end) = row_tuple
         cds_coordinate = P.open(cds_start, cds_end)
         target_coordinate = P.open(target_start, target_end)
@@ -403,7 +358,6 @@
             if self.__target_full == 0:
                 # ####### INSERTION #######
                 self.indentify_insertion_target(
->>>>>>> 24c4da23
                     transcript_dictionary=transcript_dictionary,
                     target_coordinate=target_coordinate
                 )
