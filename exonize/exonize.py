import argparse
from pathlib import Path
import os
from exonize.exonize_handler import Exonize
# from exonize.profiling import get_run_performance_profile, PROFILE_PATH


def exonize_ascii_art_logo() -> None:
    exonize_ansi_regular = """
    ███████╗██╗  ██╗ ██████╗ ███╗   ██╗██╗███████╗███████╗
    ██╔════╝╚██╗██╔╝██╔═══██╗████╗  ██║██║╚══███╔╝██╔════╝
    █████╗   ╚███╔╝ ██║   ██║██╔██╗ ██║██║  ███╔╝ █████╗
    ██╔══╝   ██╔██╗ ██║   ██║██║╚██╗██║██║ ███╔╝  ██╔══╝
    ███████╗██╔╝ ██╗╚██████╔╝██║ ╚████║██║███████╗███████╗
    ╚══════╝╚═╝  ╚═╝ ╚═════╝ ╚═╝  ╚═══╝╚═╝╚══════╝╚══════╝
        """
    print(exonize_ansi_regular)
    print("Exonize v1.0\n"
          "    authors: Marina Herrera Sarrias, Department of Mathematics, Stockholm University,\n"
          "             Liam M. Longo, Earth-Life Science Institute (ELSI), Tokyo Institute of Technology\n"
          "             Christopher Wheat, Department of Zoology, Stockholm University\n"
          "             Lars Arvestad, Department of Mathematics, Stockholm University\n"
<<<<<<< HEAD
=======

>>>>>>> 8c51eb3b
          "maintainers: Marina Herrera Sarrias, Department of Mathematics, Stockholm University,\n"
          "             Lars Arvestad, Department of Mathematics, Stockholm University\n"
          "    Contact: arvestad@math.su.se\n"
          "     GitHub: https://github.com/msarrias/exonize\n"
          "\n")


def argument_parser():
    parser = argparse.ArgumentParser(
        description='Exonize: A tool for discovering exon duplications.'
    )
    # Required Arguments
    parser.add_argument(
        'gff_file_path',
        type=Path,
        help='Path to GFF file.'
    )
    parser.add_argument(
        'genome_file_path',
<<<<<<< HEAD
        type=str,
        help='Path to genome file in Fasta format or gzipped Fasta format.'
=======
        type=Path,
        help='Path to genome file.'
>>>>>>> 8c51eb3b
    )
    # Optional Arguments for Flags
    parser.add_argument(
        '--output_prefix',
        type=str,
        help='Species identifier - used for naming output files.')
    parser.add_argument(
        '--debug',
        action='store_true',
        default=False,
        help='Enable DEBUG mode, which saves input and output tblastx files.'
    )
    parser.add_argument(
        '--soft-force',
        action='store_true',
        default=False,
        help='If set, the results database will be overwritten if it already exists.'
    )
    parser.add_argument(
        '--hard-force',
        action='store_true',
        default=False,
        help='If set, all internal files will be overwritten if they already exist.'
    )
    parser.add_argument(
        '--multigraphs',
        action='store_true',
        default=False,
        help='Generate expansion graphs figures. Default is False.'
    )
    # Optional Arguments for Numerical Values and Thresholds
    parser.add_argument(
        '-p',
        '--sleep-max-seconds',
        default=5,
        type=int,
        help='Max seconds to sleep. Default is 5.'
    )
    parser.add_argument(
        '-el',
        '--min-exon-length',
        default=30,
        type=int,
        help='Minimum exon length. Default is 30.'
    )
    parser.add_argument(
        '-et',
        '--evalue-threshold',
        default=1e-2,
        type=float,
        help='E-value threshold. Default is 1e-2.'
    )
    parser.add_argument(
        '-ht',
        '--self-hit-threshold',
        default=0.5,
        type=float,
        help='Self-hit threshold. Default is 0.5.'
    )
    parser.add_argument(
        '-ot',
        '--cds-overlapping-threshold',
        default=0.9,
        type=float,
        help='CDS overlapping threshold. Default is 0.9.'
    )
    parser.add_argument(
        '-qt',
        '--query-overlapping-threshold',
        default=0.9,
        type=float,
        help='tblastx query overlapping threshold. Default is 0.9.'
    )
    parser.add_argument(
        '--cpus_number',
        default=os.cpu_count(),  # This is pretty greedy, could be changed and put in a config file
        type=int,
        help='Number of CPUs to use. Default is the number of CPUs available.')
    parser.add_argument(
        '-to',
        '--timeout-database',
        default=160,
        type=int,
        help='Database timeout. Default is 160.'
    )
    parser.add_argument(
        '--output-directory-path',
        type=Path,
        help='Output directory path. Default is current directory.'
    )
    args = parser.parse_args()
    return args


def main():
    exonize_ascii_art_logo()
    args = argument_parser()
    exonize_obj = Exonize(
        gff_file_path=args.gff_file_path,
        genome_file_path=args.genome_file_path,
        output_prefix=args.output_prefix,
        draw_event_multigraphs=args.multigraphs,
        enable_debug=args.debug,
        soft_force=args.soft_force,
        hard_force=args.hard_force,
        evalue_threshold=args.evalue_threshold,
        sleep_max_seconds=args.sleep_max_seconds,
        min_exon_length=args.min_exon_length,
        cds_overlapping_threshold=args.cds_overlapping_threshold,
        query_overlapping_threshold=args.query_overlapping_threshold,
        self_hit_threshold=args.self_hit_threshold,
        cpus_number=args.cpus_number,
        timeout_database=args.timeout_database,
        output_directory_path=args.output_directory_path
    )
    exonize_obj.run_exonize_pipeline()


if __name__ == '__main__':
    main()<|MERGE_RESOLUTION|>--- conflicted
+++ resolved
@@ -20,10 +20,7 @@
           "             Liam M. Longo, Earth-Life Science Institute (ELSI), Tokyo Institute of Technology\n"
           "             Christopher Wheat, Department of Zoology, Stockholm University\n"
           "             Lars Arvestad, Department of Mathematics, Stockholm University\n"
-<<<<<<< HEAD
-=======
 
->>>>>>> 8c51eb3b
           "maintainers: Marina Herrera Sarrias, Department of Mathematics, Stockholm University,\n"
           "             Lars Arvestad, Department of Mathematics, Stockholm University\n"
           "    Contact: arvestad@math.su.se\n"
@@ -43,13 +40,8 @@
     )
     parser.add_argument(
         'genome_file_path',
-<<<<<<< HEAD
-        type=str,
-        help='Path to genome file in Fasta format or gzipped Fasta format.'
-=======
         type=Path,
         help='Path to genome file.'
->>>>>>> 8c51eb3b
     )
     # Optional Arguments for Flags
     parser.add_argument(
