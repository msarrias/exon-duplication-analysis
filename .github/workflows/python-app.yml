--- conflicted
+++ resolved
@@ -18,12 +18,7 @@
     runs-on: ubuntu-latest
     strategy:
       matrix:
-<<<<<<< HEAD
-        python-version: [ "3.8", "3.9", "3.10" , "3.11", "3.12"]
-=======
         python-version: ["3.9", "3.10" , "3.11", "3.12"]
->>>>>>> b15d1d4f
-
     steps:
     - uses: actions/checkout@v3
 
